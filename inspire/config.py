--- conflicted
+++ resolved
@@ -248,9 +248,7 @@
 OAIHARVESTER_RECORD_ARXIV_ID_LOOKUP = "system_number_external.value"
 WORKFLOWS_HOLDING_PEN_DEFAULT_OUTPUT_FORMAT = "hp"
 
-<<<<<<< HEAD
 # Harvester config
-
 HARVESTER_WORKFLOWS = {
     "world_scientific": "inspire.modules.harvester.workflows.world_scientific:world_scientific"
 }
@@ -258,7 +256,8 @@
     "world_scientific": {}
     # Specify special config locally.
     # Expected params: ftp_server, ftp_netrc_file and recipients
-=======
+}
+
 # DoJSON configuration
 RECORD_PROCESSORS = {
     'json': 'json.load',
@@ -290,5 +289,4 @@
     "980__a": ["collections.primary"],
     "980__b": ["collections.secondary"],
     "542__l": ["information_relating_to_copyright_status.copyright_status"],
->>>>>>> 89e1f3bc
 }